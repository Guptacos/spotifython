--- conflicted
+++ resolved
@@ -1,15 +1,12 @@
-# import endpoint
-# endpoint.BASE_URI
 class Endpoints:
     BASE_URI = 'https://api.spotify.com'
 
-<<<<<<< HEAD
     # Artist endpoints
     ARTIST_GET_ALBUMS = '/v1/artists/%s/albums'
     ARTIST_TOP_TRACKS = '/v1/artists/%s/top-tracks'
     ARTIST_RELATED_ARTISTS = '/v1/artists/%s/related-artists'
     ARTIST_GET_BY_ID = '/v1/artists/%s'
-=======
+
     # User
     USER_TOP = '/v1/me/top/%s'
     USER_RECENTLY_PLAYED = '/v1/me/player/recently-played'
@@ -38,5 +35,4 @@
     PLAYER_SEEK = PLAYER + '/seek'
     PLAYER_VOLUME = PLAYER + '/volume'
     PLAYER_REPEAT = PLAYER + '/repeat'
-    PLAYER_QUEUE = PLAYER + '/queue'
->>>>>>> df843a71
+    PLAYER_QUEUE = PLAYER + '/queue'