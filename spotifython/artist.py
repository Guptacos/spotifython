--- conflicted
+++ resolved
@@ -49,7 +49,6 @@
     # have access to the artist_info structure prior to creating an Artist.
     def __init__(self, artist_info: dict):
         self._raw = artist_info
-<<<<<<< HEAD
         # Lazily loaded fields from API calls
         self.albums = None 
         self.top_tracks = None
@@ -58,23 +57,6 @@
         self._albums_query_params = None
         self._top_tracks_query_params = None
         self.related_artists_query_params = None
-=======
-        # External url: unsupported object -> leave alone for now
-        # Followers: unsupported object -> leave alone for now
-        self.genres = artist_info.get("genres", []) # List[str]
-        self.href = artist_info.get("href", None) # str
-        self.id = artist_info.get("id", None) # str
-        # Images: unsupported object -> leave alone for now
-        self.name = artist_info.get("name", None) # str
-        self.popularity = artist_info.get("popularity", None) # int
-        # type: is an artist. we don't need to include this.
-        self.uri = artist_info.get("uri", None) # str
-
-        # Results of API calls
-        self.albums = None # Lazily load
-        self.top_tracks = None # Lazily load
-        self.related_artists = None # Lazily load
->>>>>>> c2547d10
 
     ##################################
     # Overloads
