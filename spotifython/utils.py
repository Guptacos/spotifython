--- conflicted
+++ resolved
@@ -20,12 +20,8 @@
 # EXCEPTIONS
 ##################################
 
-<<<<<<< HEAD
 # Exceptions
 #pylint: disable=unnecessary-pass, line-too-long, protected-access
-=======
-#pylint: disable=unnecessary-pass
->>>>>>> f8492d82
 class AuthenticationError(Exception):
     """ Used when the token fails to authenticate with Spotify
     """
